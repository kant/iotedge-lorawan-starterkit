--- conflicted
+++ resolved
@@ -21,12 +21,12 @@
 
     public IConfiguration Configuration { get; }
 
-<<<<<<< HEAD
     // This method gets called by the runtime. Use this method to add services to the container.
     public void ConfigureServices(IServiceCollection services)
     {
       services.AddMvc().SetCompatibilityVersion(CompatibilityVersion.Version_2_1);
       services.AddDbContext<DevicePositionContext>(options => options.UseSqlite($"Data Source={System.IO.Path.Combine(AppContext.BaseDirectory, "data.db")}"));
+      services.AddMemoryCache();
 
       //Bret - Added to support the MapApp angular app
       services.AddSpaStaticFiles(configuration =>
@@ -34,15 +34,6 @@
         configuration.RootPath = "MapApp/dist";
       });
     }
-=======
-        // This method gets called by the runtime. Use this method to add services to the container.
-        public void ConfigureServices(IServiceCollection services)
-        {
-            services.AddMvc().SetCompatibilityVersion(CompatibilityVersion.Version_2_1);
-            services.AddDbContext<DevicePositionContext>(options => options.UseSqlite($"Data Source={System.IO.Path.Combine(AppContext.BaseDirectory, "data.db")}"));
-            services.AddMemoryCache();
-        }
->>>>>>> d9e02525
 
     // This method gets called by the runtime. Use this method to configure the HTTP request pipeline.
     public void Configure(IApplicationBuilder app, IHostingEnvironment env)
